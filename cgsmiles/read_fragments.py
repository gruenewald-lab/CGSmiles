--- conflicted
+++ resolved
@@ -231,12 +231,7 @@
         delim = fragment.find('=', 0)
         fragname = fragment[1:delim]
         big_smile = fragment[delim+1:]
-<<<<<<< HEAD
-        smile, bonding_descrpt = strip_bonding_descriptors(big_smile)
-
-=======
         smile, bonding_descrpt, rs_isomers, ez_isomers = strip_bonding_descriptors(big_smile)
->>>>>>> 4430b6b0
         if smile == "H":
             mol_graph = nx.Graph()
             mol_graph.add_node(0, element="H", bonding=bonding_descrpt[0])
