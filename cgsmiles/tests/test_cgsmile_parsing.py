import pytest
import networkx as nx
from cgsmiles import read_cgsmiles
from cgsmiles.read_fragments import strip_bonding_descriptors, fragment_iter

@pytest.mark.parametrize('smile, nodes, charges, edges, orders',(
                        # smiple linear sequence
                        ("{[#PMA][#PEO][#PMA]}",
                        ["PMA", "PEO", "PMA"],
                        None,
                        [(0, 1), (1, 2)],
                        [1, 1]),
                        # smiple charges
                        ("{[#PMA;+1][#PEO][#PMA;-0.25]}",
                        ["PMA", "PEO", "PMA"],
                        {0: 1.0, 1: 0.0, 2:-0.25},
                        [(0, 1), (1, 2)],
                        [1, 1]),
                        # smiple charges with keyword
                        ("{[#PMA;q=+1][#PEO][#PMA;q=-0.25]}",
                        ["PMA", "PEO", "PMA"],
                        {0: 1.0, 1: 0.0, 2:-0.25},
                        [(0, 1), (1, 2)],
                        [1, 1]),
                        # smiple linear sequenece with multi-edge
                        ("{[#PMA]=[#PEO]}",
                        ["PMA", "PEO"],
                        None,
                        [(0, 1)],
                        [2]),
                        # simple branched sequence
                        ("{[#PMA][#PMA]([#PEO][#PEO])[#PMA]}",
                        ["PMA", "PMA", "PEO", "PEO", "PMA"],
                        None,
                        [(0, 1), (1, 2), (2, 3), (1, 4)],
                        [1, 1, 1, 1]),
                        # simple sequence two branches
                        ("{[#PMA][#PMA][#PMA]([#PEO][#PEO])([#CH3])[#PMA]}",
                        ["PMA", "PMA", "PMA", "PEO", "PEO", "CH3", "PMA"],
                        None,
                        [(0, 1), (1, 2), (2, 3), (3, 4), (2, 5), (2, 6)],
                        [1, 1, 1, 1, 1, 1]),
                        # simple linear sequence with expansion
                        ("{[#PMA]|3}",
                        ["PMA", "PMA", "PMA"],
                        None,
                        [(0, 1), (1, 2)],
                        [1, 1]),
                        # smiple cycle sequence
                        ("{[#PMA]1[#PEO][#PMA]1}",
                        ["PMA", "PEO", "PMA"],
                        None,
                        [(0, 1), (1, 2), (0, 2)],
                        [1, 1, 1]),
                        # smiple cycle sequence bond order to next
                        ("{[#PMA]1=[#PEO][#PMA]1}",
                        ["PMA", "PEO", "PMA"],
                        None,
                        [(0, 1), (1, 2), (0, 2)],
                        [2, 1, 1]),
                        # smiple cycle sequence bond order in cycle
                        ("{[#PMA]=1[#PEO][#PMA]1}",
                        ["PMA", "PEO", "PMA"],
                        None,
                        [(0, 1), (1, 2), (0, 2)],
                        [1, 1, 2]),
                        # smiple cycle sequence two bond orders
                        ("{[#PMA].1=[#PEO][#PMA]1}",
                        ["PMA", "PEO", "PMA"],
                        None,
                        [(0, 1), (1, 2), (0, 2)],
                        [2, 1, 0]),
                        # smiple cycle sequence with % bond order
                        ("{[#PMA]=%123[#PEO][#PMA]%123}",
                        ["PMA", "PEO", "PMA"],
                        None,
                        [(0, 1), (1, 2), (0, 2)],
                        [1, 1, 2]),
                        # smiple cycle mixed % and digit marker
                        ("{[#PMA]=1[#PEO][#PMA]%01}",
                        ["PMA", "PEO", "PMA"],
                        None,
                        [(0, 1), (1, 2), (0, 2)],
                        [1, 1, 2]),
                        # smiple cycle sequence with % bond order next
                        ("{[#PMA]%123=[#PEO][#PMA]%123}",
                        ["PMA", "PEO", "PMA"],
                        None,
                        [(0, 1), (1, 2), (0, 2)],
                        [2, 1, 1]),
                        # smiple cycle sequence with % two bond orders
                        ("{[#PMA]=%123.[#PEO][#PMA]%123}",
                        ["PMA", "PEO", "PMA"],
                        None,
                        [(0, 1), (1, 2), (0, 2)],
                        [0, 1, 2]),
                        # smiple cycle sequence with %
                        ("{[#PMA]%123[#PEO][#PMA]%123}",
                        ["PMA", "PEO", "PMA"],
                        None,
                        [(0, 1), (1, 2), (0, 2)],
                        [1, 1, 1]),
                        # complex cycle
                        ("{[#PMA]1[#PEO]2[#PMA]1[#PEO]2}",
                        ["PMA", "PEO", "PMA", "PEO"],
                        None,
                        [(0, 1), (1, 2), (0, 2), (1, 3), (2, 3)],
                        [1, 1, 1, 1, 1]),
                        # complex cycle with %
                        ("{[#PMA]%134[#PEO]%256[#PMA]%134[#PEO]%256}",
                        ["PMA", "PEO", "PMA", "PEO"],
                        None,
                        [(0, 1), (1, 2), (0, 2), (1, 3), (2, 3)],
                        [1, 1, 1, 1, 1]),
                     #  # complex cycle with three times same ID
                     #  ("{[#PMA]1[#PEO]2[#PMA]1[#PEO]2[#PMA][#PMA]1}",
                     #  ["PMA", "PEO", "PMA", "PEO", "PMA", "PMA"],
                     #  [(0, 1), (1, 2), (0, 2), (1, 3), (2, 3), (3, 4),
                     #   (4, 5), (0, 5)],
                     #  [1, 1, 1, 1, 1, 1, 1, 1]),
                        # smiple linear sequenece with multi-edge
                        # in cycle
                        ("{[#PMA]=1[#PMA][#PMA][#PEO]1}",
                        ["PMA", "PMA", "PMA", "PEO"],
                        None,
                        [(0, 1), (1, 2), (2, 3), (0, 3)],
                        [1, 1, 1, 2]),
                        # simple branch expension
                        ("{[#PMA]([#PEO][#PEO][#OHter])|3}",
                        ["PMA", "PEO", "PEO", "OHter",
                         "PMA", "PEO", "PEO", "OHter",
                         "PMA", "PEO", "PEO", "OHter"],
                        None,
                        [(0, 1), (1, 2), (2, 3),
                         (0, 4), (4, 5), (5, 6), (6, 7),
                         (4, 8), (8, 9), (9, 10), (10, 11)],
                         [1, 1, 1, 1, 1, 1, 1, 1, 1, 1, 1]),
                        # simple branch expension with bond orders
                        ("{[#PMA]([#PEO][#PEO]=[#OHter])|3}",
                        ["PMA", "PEO", "PEO", "OHter",
                         "PMA", "PEO", "PEO", "OHter",
                         "PMA", "PEO", "PEO", "OHter"],
                        None,
                        [(0, 1), (1, 2), (2, 3),
                         (0, 4), (4, 5), (5, 6), (6, 7),
                         (4, 8), (8, 9), (9, 10), (10, 11)],
                         [1, 1, 2, 1, 1, 1, 2, 1, 1, 1, 2]),
                        # simple branch expension with bond orders
                        ("{[#PMA].([#PEO][#PEO]=[#OHter])|3}",
                        ["PMA", "PEO", "PEO", "OHter",
                         "PMA", "PEO", "PEO", "OHter",
                         "PMA", "PEO", "PEO", "OHter"],
                        None,
                        [(0, 1), (1, 2), (2, 3),
                         (0, 4), (4, 5), (5, 6), (6, 7),
                         (4, 8), (8, 9), (9, 10), (10, 11)],
                         [0, 1, 2, 1, 0, 1, 2, 1, 0, 1, 2]),
                        # simple branch expension with bond orders
                        ("{[#PMA]([#PEO][#PEO]=[#OHter])|3.[#E]}",
                        ["PMA", "PEO", "PEO", "OHter",
                         "PMA", "PEO", "PEO", "OHter",
                         "PMA", "PEO", "PEO", "OHter", "E"],
                        None,
                        [(0, 1), (1, 2), (2, 3),
                         (0, 4), (4, 5), (5, 6), (6, 7),
                         (4, 8), (8, 9), (9, 10), (10, 11), (8, 12)],
                         [1, 1, 2, 1, 1, 1, 2, 1, 1, 1, 2, 0]),
                        # not so simple branch expension with bond orders
                        ("{[#PMA]([#PEO][#PEO]=[#OHter])$|3.[#E]}",
                        ["PMA", "PEO", "PEO", "OHter",
                         "PMA", "PEO", "PEO", "OHter",
                         "PMA", "PEO", "PEO", "OHter", "E"],
                        None,
                        [(0, 1), (1, 2), (2, 3),
                         (0, 4), (4, 5), (5, 6), (6, 7),
                         (4, 8), (8, 9), (9, 10), (10, 11), (8, 12)],
                         [1, 1, 2, 4, 1, 1, 2, 4, 1, 1, 2, 0]),
                        # nested branched with expansion
                        ("{[#PMA]([#PEO]|3)|2}",
                        ["PMA", "PEO", "PEO", "PEO",
                         "PMA", "PEO", "PEO", "PEO"],
                        None,
                        [(0, 1), (1, 2), (2, 3),
                         (0, 4), (4, 5), (5, 6), (6, 7)],
                        [1, 1, 1, 1, 1, 1, 1]),
                        # nested braching
                        #     0     1      2    3      4      5    6
                        ("{[#PMA][#PMA]([#PEO][#PEO]([#OH])[#PEO])[#PMA]}",
                        ["PMA", "PMA", "PEO", "PEO", "OH",
                         "PEO", "PMA"],
                        None,
                        [(0, 1), (1, 2), (2, 3),
                         (3, 4), (3, 5), (1, 6)],
                        [1, 1, 1, 1, 1, 1]),
                        # nested braching plus expansion
                        #     0     1      2    3      4/5      6     7
                        ("{[#PMA][#PMA]([#PEO][#PEO]([#OH]|2)[#PEO])[#PMA]}",
                        ["PMA", "PMA", "PEO", "PEO", "OH", "OH",
                         "PEO", "PMA"],
                        None,
                        [(0, 1), (1, 2), (2, 3),
                         (3, 4), (4, 5), (3, 6), (1, 7)],
                        [1, 1, 1, 1, 1, 1, 1]),
                        # nested braching plus expansion incl. branch
                        #     0     1      2    3      4      5
                        #           6      7    8      9      10      11
                        ("{[#PMA][#PMA]([#PEO][#PEO]([#OH])[#PEO])|2[#PMA]}",
                        ["PMA", "PMA", "PEO", "PEO", "OH", "PEO",
                         "PMA", "PEO", "PEO", "PEO", "OH", "PMA"],
                        None,
                        [(0, 1), (1, 2), (2, 3),
                         (3, 4), (3, 5), (1, 6), (6, 7), (7, 8),
                         (8, 9), (8, 10), (6, 11)],
                        [1, 1, 1, 1, 1, 1, 1, 1, 1, 1, 1]),
                        # nested braching plus expansion of nested branch
                        # here the nested branch is expended
                        #  0 - 1 - 10
                        #      |
                        #      2
                        #      |
                        #      3 {- 5 - 7 } - 9 -> the expanded fragment
                        #      |    |   |
                        #      4    6   8
                        ("{[#PMA][#PMA]([#PEO][#PQ]([#OH])|3[#PEO])[#PMA]}",
                        ["PMA", "PMA", "PEO", "PQ", "OH",
                         "PQ", "OH", "PQ", "OH", "PEO", "PMA"],
                        None,
                        [(0, 1), (1, 2), (1, 10),
                         (2, 3), (3, 4), (3, 5), (5, 6),
                         (5, 7), (7, 8), (7, 9)],
                        [1, 1, 1, 1, 1, 1, 1, 1, 1, 1]),
                        # nested braching plus expansion of nested branch
                        # here the nested branch is expended and a complete
                        # new branch is added
                        #          11   13
                        #           |    |
                        #  0 - 1 - 10 - 12
                        #      |
                        #      2
                        #      |
                        #      3 {- 5 - 7 } - 9 -> the expanded fragment
                        #      |    |   |
                        #      4    6   8
                        ("{[#PMA][#PMA]([#PEO][#PQ]([#OH])|3[#PEO])[#PMA]([#CH3])|2}",
                        ["PMA", "PMA", "PEO", "PQ", "OH",
                         "PQ", "OH", "PQ", "OH", "PEO", "PMA", "CH3", "PMA", "CH3"],
                        None,
                        [(0, 1), (1, 2), (1, 10),
                         (2, 3), (3, 4), (3, 5), (5, 6),
                         (5, 7), (7, 8), (7, 9), (10, 11), (10, 12), (12, 13)],
                        [1, 1, 1, 1, 1, 1, 1, 1, 1, 1, 1, 1, 1]),
))
def test_read_cgsmiles(smile, nodes, charges, edges, orders):
    """
    Test that the meta-molecule is correctly reproduced
    from the simplified smile string syntax.
    """
    meta_mol = read_cgsmiles(smile)
    assert len(meta_mol.edges) == len(edges)
    for edge, order in zip(edges, orders):
        assert meta_mol.has_edge(*edge)
        assert meta_mol.edges[edge]["order"] == order

    fragnames = nx.get_node_attributes(meta_mol, 'fragname')
    print(fragnames)
    print(nodes)
    assert nodes == list(fragnames.values())

    if charges:
        set_charges = nx.get_node_attributes(meta_mol, 'charge')
        assert set_charges == charges

@pytest.mark.parametrize('big_smile, smile, bonding, rs, ez, attrs',(
  # smiple symmetric bonding
                        ("[$]COC[$]",
                         "COC",
                        {0: ["$1"], 2: ["$1"]},
                        None,
                        None,
                        None),
<<<<<<< HEAD
                        # smiple symmetric bonding with weight
                        ("[$]C[O;0.5]C[$]",
                         "C[O]C",
                        {0: ["$1"], 2: ["$1"]},
                        None,
                        None,
                        {'weight': {1: 0.5}}),
                        # smiple kwarg not part of the defaults
                        ("[$]C[O;q=4;p=s][C;q=3;p=l][$]",
                         "C[O][C]",
                        {0: ["$1"], 2: ["$1"]},
                        None,
                        None,
                        {'q': {1: '4', 2: '3'}, 'p': {1: 's', 2: 'l'}}),
                        # smiple symmetric bonding with weight
                        # using cgsmiles string
                        ("[$][#TC4][#OT1;0.5][#CD1][$]",
                         "[#TC4][#OT1][#CD1]",
                        {0: ["$1"], 2: ["$1"]},
                        None,
                        None,
                        {'weight': {1: 0.5}}),
                        # smiple symmetric bonding with random
                        # keyword argument
                        ("[$][#TC4][#OT1;r=abc][#CD1][$]",
                         "[#TC4][#OT1][#CD1]",
                        {0: ["$1"], 2: ["$1"]},
                        None,
                        None,
                        {'r': {1: 'abc'}}),
                        # smiple symmetric bonding with weight
                        # using open smiles and hweights
                        ("[$]CO[C;0.5][$]([H;0.1])[H;0.2]",
                         "CO[C]([H])[H]",
                        {0: ["$1"], 2: ["$1"]},
                        None,
                        None,
                        {'weight': {2: 0.5, 3: 0.1, 4: 0.2}}),
                        # H atom with weight goes first
                        ("[H;0.3]C[$]O[C;0.5][$]",
                         "[H]CO[C]",
                        {1: ["$1"], 3: ["$1"]},
                        None,
                        None,
                        {'weight': {0: 0.3, 3: 0.5}}),
=======
                        # smiple symmetric bonding after branch
                        ("[$]CC(CC)[$]",
                         "CC(CC)",
                        {0: ["$1"], 1: ["$1"]},
                        None,
                        None),
                        # smiple symmetric bonding after ring
                        ("[$]CC1[$]CCC1",
                         "CC1CCC1",
                        {0: ["$1"], 1: ["$1"]},
                        None,
                        None),
                        # clear order symbol
                        ("[CH][$a]=[CH][$c]",
                         "[CH]=[CH]",
                        {0: ["$a1"], 1: ["$c1"]},
                        None,
                        None),
                        # multiple non-one bonding l
                        ("CC=[$a]=[$b]CC",
                         "CCCC",
                        {1: ["$a2", "$b2"]},
                        None,
                        None),
                        # multiple non-one bonding l
                        ("CC[$a]=[$b]CC",
                         "CCCC",
                        {1: ["$a1", "$b2"]},
                        None,
                        None),
>>>>>>> f53efae4
                        # smiple symmetric bonding with more than one name
                        ("[$1A]COC[$1A]",
                         "COC",
                        {0: ["$1A1"], 2: ["$1A1"]},
                        None,
                        None,
                        None),
                        # smiple bonding multiletter atom
                        ("Clc[$]c[$]",
                         "Clcc",
                        {1: ["$1"], 2: ["$1"]},
                        None,
                        None,
                        None),
                        # simple symmetric but with explicit hydrogen
                        ("[$][CH2]O[CH2][$]",
                         "[CH2]O[CH2]",
                        {0: ["$1"], 2: ["$1"]},
                        None,
                        None,
                        None),
                        # smiple symmetric bonding; multiple descript
                        ("[$]COC[$][$1]",
                         "COC",
                        {0: ["$1"], 2: ["$1", "$11"]},
                        None,
                        None,
                        None),
                        # named different bonding descriptors
                        ("[$1]CCCC[$2]",
                         "CCCC",
                        {0: ["$11"], 3: ["$21"]},
                        None,
                        None,
                        None),
                        # ring and bonding descriptors
                        ("[$1]CC[$2]C1CCCCC1",
                         "CCC1CCCCC1",
                        {0: ["$11"], 1: ["$21"]},
                        None,
                        None,
                        None),
                        # bonding descript. after branch
                        ("C(COC[$1])[$2]CCC[$3]",
                         "C(COC)CCC",
                        {0: ["$21"], 3: ["$11"], 6: ["$31"]},
                        None,
                        None,
                        None),
                        # left rigth bonding desciptors
                        ("[>]COC[<]",
                        "COC",
                        {0: [">1"], 2: ["<1"]},
                        None,
                        None,
                        None),
                        # simple chirality in residue
                        ("[>]C[C@](F)(B)N[<]",
                        "C[C](F)(B)N",
                        {0: [">1"], 4: ["<1"]},
                        {1: ('@', [])},
                        None,
                        None),
                        # simple chirality inverse in residue
                        ("[>]C[C@@](F)(B)N[<]",
                        "C[C](F)(B)N",
                        {0: [">1"], 4: ["<1"]},
                        {1: ('@@', [])},
                        None,
                        None),
                        # \ fragment split
                        ("[>]CC(\F)=[<]",
                        "CC(F)",
                        {0: [">1"], 1: ["<2"]},
                        None,
                        {2: (2, 1, '\\')},
                        None),
                        # / fragment split
                        ("[>]CC(/F)=[<]",
                        "CC(F)",
                        {0: [">1"], 1: ["<2"]},
                        None,
                        {2: (2, 1, '/')},
                        None),
                        # both in one fragment
                        ("[>]CC(/F)=C(\F)C[<]",
                        "CC(F)=C(F)C",
                        {0: [">1"], 5: ["<1"]},
                        None,
                        {2: (2, 1, '/'), 4: (4, 3, '\\')},
                        None),
))
def test_strip_bonding_descriptors(big_smile, smile, bonding, rs, ez, attrs):
    new_smile, new_bonding, rs_isomers, ez_isomers, attrs_out = strip_bonding_descriptors(big_smile)
    assert new_smile == smile
    assert new_bonding == bonding
    if rs:
        assert rs == rs_isomers
    if ez:
        assert ez == ez_isomers
    # here we check that the weights are correctly
    # set for nodes with weights; the default is
    # checked in another test
    print(attrs_out)
    if attrs:
        for attr, node_attrs in attrs.items():
            for node, value in node_attrs.items():
                assert attrs_out[node][attr] == value

@pytest.mark.parametrize('fragment_str, nodes, edges',(
                        # single fragment
                        ("{#PEO=[$]COC[$]}",
                        {"PEO": ((0, {"atomname": "C0", "fragname": "PEO", "bonding": ["$1"], "element": "C", "hcount": 3, "weight": 1}),
                                 (1, {"atomname": "O1", "fragname": "PEO", "element": "O", "hcount": 0, "weight": 1}),
                                 (2, {"atomname": "C2", "fragname": "PEO", "bonding": ["$1"], "element": "C", "hcount": 3, "weight": 1}),
                                )},
                        {"PEO": [(0, 1), (1, 2)]}),
                        # single fragment but with explicit hydrogen in smiles
                        ("{#PEO=[$][CH2]O[CH2][$]}",
                        {"PEO": ((0, {"atomname": "C0", "fragname": "PEO", "bonding": ["$1"], "element": "C", "hcount": 2, "weight": 1}),
                                 (1, {"atomname": "O1", "fragname": "PEO", "element": "O", "hcount": 0, "weight": 1}),
                                 (2, {"atomname": "C2", "fragname": "PEO", "bonding": ["$1"], "element": "C", "hcount": 2, "weight": 1}),
                                )},
                        {"PEO": [(0, 1), (1, 2)]}),
                        # test NH3 terminal
                        ("{#AMM=N[$]}",
                        {"AMM": ((0, {"atomname": "N0", "fragname": "AMM", "bonding": ["$1"], "element": "N", "hcount": 3, "weight": 1}),
                                )},
                        {"AMM": []}),
                        # single fragment + 1 terminal (i.e. only 1 bonding descrpt
                        ("{#PEO=[$]COC[$],#OHter=[$][OH]}",
                        {"PEO": ((0, {"atomname": "C0", "fragname": "PEO", "bonding": ["$1"], "element": "C", "hcount": 3, "weight": 1}),
                                 (1, {"atomname": "O1", "fragname": "PEO", "element": "O", "hcount": 0, "weight": 1}),
                                 (2, {"atomname": "C2", "fragname": "PEO", "bonding": ["$1"], "element": "C", "hcount": 3, "weight": 1}),
                                 ),
                         "OHter": ((0, {"atomname": "O0", "fragname": "OHter", "bonding": ["$1"], "element": "O", "weight": 1}),)},
                        {"PEO": [(0, 1), (1, 2)],
                         "OHter": []}),
                        # single fragment + 1 terminal but multiple bond descritp.
                        # this adjust the hydrogen count
                        ("{#PEO=[$]COC[$][$1],#OHter=[$][OH]}",
                        {"PEO": ((0, {"atomname": "C0", "fragname": "PEO", "bonding": ["$1"], "element": "C", "hcount": 3, "weight": 1}),
                                 (1, {"atomname": "O1", "fragname": "PEO", "element": "O", "hcount": 0, "weight": 1}),
                                 (2, {"atomname": "C2", "fragname": "PEO", "bonding": ["$1", "$11"], "element": "C", "hcount": 3, "weight": 1}),
                                 ),
                         "OHter": ((0, {"atomname": "O0", "fragname": "OHter", "bonding": ["$1"], "element": "O", "hcount": 1, "weight": 1}),)},
                        {"PEO": [(0, 1), (1, 2)],
                         "OHter": []}),
                        # single fragment + 1 terminal but multiple bond descritp.
                        # but explicit hydrogen in the smiles string
                        ("{#PEO=[$][CH2]O[CH2][$][$1],#OHter=[$][OH]}",
                        {"PEO": ((0, {"atomname": "C0", "fragname": "PEO", "bonding": ["$1"], "element": "C", "hcount": 2, "weight": 1}),
                                 (1, {"atomname": "O1", "fragname": "PEO", "element": "O", "hcount": 0, "weight": 1}),
                                 (2, {"atomname": "C2", "fragname": "PEO", "bonding": ["$1", "$11"], "element": "C", "hcount": 2, "weight": 1}),
                                 ),
                         "OHter": ((0, {"atomname": "O0", "fragname": "OHter", "bonding": ["$1"], "element": "O", "hcount": 1, "weight": 1}),
                                   )},
                        {"PEO": [(0, 1), (1, 2),],
                         "OHter": []}),

))
def test_fragment_iter(fragment_str, nodes, edges):
    for fragname, mol_graph in fragment_iter(fragment_str):
        assert len(mol_graph.nodes) == len(nodes[fragname])
        for node, ref_node in zip(mol_graph.nodes(data=True), nodes[fragname]):
           assert node[0] == ref_node[0]
           for key in ref_node[1]:
                assert ref_node[1][key] == node[1][key]
        assert sorted(mol_graph.edges) == sorted(edges[fragname])<|MERGE_RESOLUTION|>--- conflicted
+++ resolved
@@ -271,14 +271,13 @@
         assert set_charges == charges
 
 @pytest.mark.parametrize('big_smile, smile, bonding, rs, ez, attrs',(
-  # smiple symmetric bonding
+                        # smiple symmetric bonding
                         ("[$]COC[$]",
                          "COC",
                         {0: ["$1"], 2: ["$1"]},
                         None,
                         None,
                         None),
-<<<<<<< HEAD
                         # smiple symmetric bonding with weight
                         ("[$]C[O;0.5]C[$]",
                          "C[O]C",
@@ -324,38 +323,41 @@
                         None,
                         None,
                         {'weight': {0: 0.3, 3: 0.5}}),
-=======
                         # smiple symmetric bonding after branch
                         ("[$]CC(CC)[$]",
                          "CC(CC)",
                         {0: ["$1"], 1: ["$1"]},
                         None,
+                        None,
                         None),
                         # smiple symmetric bonding after ring
                         ("[$]CC1[$]CCC1",
                          "CC1CCC1",
                         {0: ["$1"], 1: ["$1"]},
                         None,
+                        None,
                         None),
                         # clear order symbol
                         ("[CH][$a]=[CH][$c]",
                          "[CH]=[CH]",
                         {0: ["$a1"], 1: ["$c1"]},
                         None,
+                        None,
                         None),
                         # multiple non-one bonding l
                         ("CC=[$a]=[$b]CC",
                          "CCCC",
                         {1: ["$a2", "$b2"]},
                         None,
+                        None,
                         None),
                         # multiple non-one bonding l
                         ("CC[$a]=[$b]CC",
                          "CCCC",
                         {1: ["$a1", "$b2"]},
                         None,
-                        None),
->>>>>>> f53efae4
+                        None,
+                        None),
                         # smiple symmetric bonding with more than one name
                         ("[$1A]COC[$1A]",
                          "COC",
